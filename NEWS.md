--- conflicted
+++ resolved
@@ -1,19 +1,17 @@
 - v0.2.0
-<<<<<<< HEAD
- - `Units{N,D}` is now an abstract type. Different concrete types for units give different
+  - `Units{N,D}` is now an abstract type. Different concrete types for units give different
    behavior under conversion and promotion. The currently implemented concrete types are:
   - `FreeUnits{N,D}`: these give the typical behavior from prior versions of Unitful.
     Units defined in Unitful.jl and reachable by the `u_str` macro are all `FreeUnits`.
   - `ContextUnits{N,D,P}`, where P is some type `FreeUnits{M,D}`: these enable
     context-specific promotion rules, e.g. if units are defined in different packages.
   - `FixedUnits{N,D}`: these inhibit automatic conversion of quantities with different units.
- - `LengthUnit`, `EnergyUnit`, etc. are renamed to `LengthUnits`, `EnergyUnits`, etc. for
-   consistency (they are related more to `Units` objects than `Unit` objects).
-
-=======
-  - `c` is now a unit, to permit converting mass into `MeV/c^2`, for example. `c0` still
-    refers to the speed of light in vacuum in units of `m/s`.
->>>>>>> a89aaa79
+  - `LengthUnit`, `EnergyUnit`, etc. are renamed to `LengthUnits`, `EnergyUnits`, etc. for
+    consistency (they are related more to `Units` objects than `Unit` objects). You can
+    still use the old names for now, but please switch over to using `...Units` instead
+    of `...Unit` in this release as the old names will be removed in a future release.
+  - `c` is now a unit, to permit converting mass into `MeV/c^2`, for example. `c0` is
+    still a quantity equal to the speed of light in vacuum, in units of `m/s`.
 - v0.1.5
   - Patch for Julia PR [#20889](https://github.com/JuliaLang/julia/pull/20889), which changes how lowering is done for exponentiation of integer literals.
   - Bug fix to enable registering Main as a module for `u_str` (fixes [#61](https://github.com/ajkeller34/Unitful.jl/issues/61)).
